--- conflicted
+++ resolved
@@ -8,17 +8,19 @@
 import Cslib.Foundations.Semantics.LTS.Basic
 import Cslib.Foundations.Semantics.LTS.FLTS
 import Cslib.Computability.Automata.Acceptor
+import Cslib.Computability.Automata.OmegaAcceptor
 
 /-! # Nondeterministic Automaton
 
-A Nondeterministic Automaton (NA) is a transition relation equipped with sets of initial and accept
-states.
+A Nondeterministic Automaton (NA) is a transition relation equipped with a set of initial states.
+
+Automata with different accepting conditions are then defined as extensions of `NA`.
+These include, for example, a generalised version of NFA as found in the literature (without
+finiteness assumptions), nondeterministic Buchi automata, and nondeterministic Muller automata.
 
 This definition extends `LTS` and thus stores the transition system as a relation `Tr` of the form
 `State → Symbol → State → Prop`. Note that you can also instantiate `Tr` by passing an argument of
 type `State → Symbol → Set State`; it gets automatically expanded to the former shape.
-
-This definition is a generalisation of NFAs found in the literature, without finiteness assumptions.
 
 ## References
 
@@ -26,108 +28,67 @@
   *Introduction to Automata Theory, Languages, and Computation*][Hopcroft2006]
 -/
 
-<<<<<<< HEAD
-namespace Cslib.Automata
-=======
 open Filter
 
-namespace Cslib
->>>>>>> 0185af73
+namespace Cslib.Automata
 
 structure NA (State Symbol : Type*) extends LTS State Symbol where
   /-- The set of initial states of the automaton. -/
   start : Set State
-  /-- The set of accept states of the automaton. -/
-  accept : Set State
 
 namespace NA
 
 variable {State : Type _} {Symbol : Type _}
 
-/-- An `NA` accepts a string if there is a multistep transition from a start state to an accept
-state.
+/-- A nondeterministic automaton that accepts finite strings (lists of symbols). -/
+structure Finite (State Symbol : Type*) extends NA State Symbol where
+  /-- The accept states. -/
+  accept : Set State
+
+namespace Finite
+
+/-- An `NA.Finite` accepts a string if there is a multistep transition from a start state to an
+accept state.
 
 This is the standard string recognition performed by NFAs in the literature. -/
 @[scoped grind =]
-instance : Acceptor (NA State Symbol) Symbol where
-  Accepts (na : NA State Symbol) (xs : List Symbol) :=
-    ∃ s ∈ na.start, ∃ s' ∈ na.accept, na.MTr s xs s'
+instance : Acceptor (Finite State Symbol) Symbol where
+  Accepts (a : Finite State Symbol) (xs : List Symbol) :=
+    ∃ s ∈ a.start, ∃ s' ∈ a.accept, a.MTr s xs s'
 
-end NA
-
-<<<<<<< HEAD
-end Cslib.Automata
-=======
-structure NA.FinAcc (State Symbol : Type*) extends NA State Symbol where
-  acc : Set State
-
-structure NA.Buchi (State Symbol : Type*) extends NA State Symbol where
-  acc : Set State
-
-structure NA.Muller (State Symbol : Type*) extends NA State Symbol where
-  accSet : Set (Set State)
-
-variable {State Symbol : Type*}
-
-namespace NA
+end Finite
 
 /-- Infinite run. -/
 @[scoped grind =]
 def Run (na : NA State Symbol) (xs : ωSequence Symbol) (ss : ωSequence State) :=
   ss 0 ∈ na.start ∧ ∀ n, na.Tr (ss n) (xs n) (ss (n + 1))
 
-namespace FinAcc
-
-@[scoped grind =]
-def Accept (nfa : FinAcc State Symbol) (xl : List Symbol) :=
-  ∃ s ∈ nfa.acc, ∃ s0 ∈ nfa.start, nfa.MTr s0 xl s
-
-@[scoped grind =]
-def language (nfa : FinAcc State Symbol) : Language Symbol :=
-  { xl : List Symbol | nfa.Accept xl }
-
-@[scoped grind =]
-theorem mem_language (nfa : FinAcc State Symbol) (xl : List Symbol) :
-    xl ∈ nfa.language ↔ ∃ s ∈ nfa.acc, ∃ s0 ∈ nfa.start, nfa.MTr s0 xl s :=
-  Iff.rfl
-
-end FinAcc
+/-- Nondeterministic Buchi automaton. -/
+structure Buchi (State Symbol : Type*) extends NA State Symbol where
+  accept : Set State
 
 namespace Buchi
 
 @[scoped grind =]
-def Accept (nba : Buchi State Symbol) (ss : ωSequence State) :=
-  ∃ᶠ k in atTop, ss k ∈ nba.acc
-
-@[scoped grind =]
-def language (nba : Buchi State Symbol) : ωLanguage Symbol :=
-  { xs : ωSequence Symbol | ∃ ss, nba.Run xs ss ∧ nba.Accept ss }
-
-@[scoped grind =]
-theorem mem_language (nba : Buchi State Symbol) (xs : ωSequence Symbol) :
-    xs ∈ nba.language ↔ ∃ ss, nba.Run xs ss ∧ nba.Accept ss :=
-  Iff.rfl
+instance : ωAcceptor (Buchi State Symbol) Symbol where
+  Accepts (a : Buchi State Symbol) (xs : ωSequence Symbol) :=
+    ∃ ss, ∃ᶠ k in atTop, a.Run xs ss ∧ ss k ∈ a.accept
 
 end Buchi
+
+/-- Nondeterministic Muller automaton. -/
+structure Muller (State Symbol : Type*) extends NA State Symbol where
+  accept : Set (Set State)
 
 namespace Muller
 
 @[scoped grind =]
-def Accept (nma : Muller State Symbol) (ss : ωSequence State) :=
-  ss.infOcc ∈ nma.accSet
-
-@[scoped grind =]
-def language (nma : Muller State Symbol) : ωLanguage Symbol :=
-  { xs : ωSequence Symbol | ∃ ss, nma.Run xs ss ∧ nma.Accept ss }
-
-@[scoped grind =]
-theorem mem_language (nma : Muller State Symbol) (xs : ωSequence Symbol) :
-    xs ∈ nma.language ↔ ∃ ss, nma.Run xs ss ∧ nma.Accept ss :=
-  Iff.rfl
+instance : ωAcceptor (Muller State Symbol) Symbol where
+  Accepts (a : Muller State Symbol) (xs : ωSequence Symbol) :=
+    ∃ ss, a.Run xs ss ∧ ss.infOcc ∈ a.accept
 
 end Muller
 
 end NA
 
-end Cslib
->>>>>>> 0185af73
+end Cslib.Automata