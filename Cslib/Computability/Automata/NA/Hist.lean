/-
Copyright (c) 2025 Ching-Tsun Chou. All rights reserved.
Released under Apache 2.0 license as described in the file LICENSE.
Authors: Ching-Tsun Chou
-/

import Cslib.Computability.Automata.NA.Basic

/-! # Adding a history states to a nondeterministic automaton.

The evolution of the history state can depend on both the original state and the past history
state. But the evolution of the original state is not constrained by the history state.
-/

namespace Cslib.Automata.NA

open Prod ωSequence
open scoped LTS

variable {Symbol State Hist : Type*}

/-- The construction of adding a history state.  Note that `start'` can depend on the initial
value of the original state and `tr'` can depend on the new value of the original state.
So there is no loss of generality in their being functions, rather than relations. -/
@[scoped grind =]
def addHist (na : NA State Symbol) (start' : State → Hist)
    (tr' : State × Hist → Symbol → State → Hist) : NA (State × Hist) Symbol where
  Tr s x t := na.Tr s.fst x t.fst ∧ tr' s x t.fst = t.snd
  start := { s | s.fst ∈ na.start ∧ start' s.fst = s.snd }

variable {na : NA State Symbol} {start' : State → Hist}
  {tr' : State × Hist → Symbol → State → Hist}

/-- Every run of the history automaton projects onto a run of the original automaton. -/
theorem hist_run_proj {xs : ωSequence Symbol} {ss : ωSequence (State × Hist)}
    (h_run : (na.addHist start' tr').Run xs ss) : na.Run xs (ss.map fst) := by
  obtain ⟨h_start, h_trans⟩ := h_run
  simp only [addHist] at h_trans
  grind [Run]

/-- Given a run of the original automaton, `makeHist` builds a run of the history state. -/
@[scoped grind =]
def makeHist (start' : State → Hist) (tr' : State × Hist → Symbol → State → Hist)
  (xs : ωSequence Symbol) (ss : ωSequence State) : ℕ → Hist
  | 0 => start' (ss 0)
  | n + 1 => tr' (ss n, makeHist start' tr' xs ss n) (xs n) (ss (n + 1))

/-- For every run `ss` of the original automaton, there exists a run `ss'` of the history automaton
which projects back onto `ss`. -/
theorem hist_run_exists {xs : ωSequence Symbol} {ss : ωSequence State}
    (h_run : na.Run xs ss) : ∃ ss', (na.addHist start' tr').Run xs ss' ∧ ss'.map fst = ss := by
  use ⟨fun n ↦ (ss n, makeHist start' tr' xs ss n)⟩
<<<<<<< HEAD
  grind
=======
  constructor
  · simp only [addHist]
    grind [Run]
  · grind
>>>>>>> a8a222e3

end Cslib.Automata.NA<|MERGE_RESOLUTION|>--- conflicted
+++ resolved
@@ -50,13 +50,6 @@
 theorem hist_run_exists {xs : ωSequence Symbol} {ss : ωSequence State}
     (h_run : na.Run xs ss) : ∃ ss', (na.addHist start' tr').Run xs ss' ∧ ss'.map fst = ss := by
   use ⟨fun n ↦ (ss n, makeHist start' tr' xs ss n)⟩
-<<<<<<< HEAD
   grind
-=======
-  constructor
-  · simp only [addHist]
-    grind [Run]
-  · grind
->>>>>>> a8a222e3
 
 end Cslib.Automata.NA