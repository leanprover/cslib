--- conflicted
+++ resolved
@@ -7,17 +7,11 @@
 import Cslib.Computability.CombinatoryLogic.Basic
 import Cslib.Computability.CombinatoryLogic.Confluence
 import Cslib.Computability.CombinatoryLogic.Recursion
-<<<<<<< HEAD
-=======
 import Mathlib.Tactic.Common
->>>>>>> 7df19108
 
 /-!
 # Evaluation results
 
-<<<<<<< HEAD
-This file draws heavily from <https://gist.github.com/b-mehta/e412c837818223b8f16ca0b4aa19b166>.
-=======
 This file formalises evaluation and normal forms of SKI terms.
 
 ## Main definitions
@@ -36,8 +30,7 @@
 
 ## References
 
-This file draws heavily from <https://gist.github.com/b-mehta/e412c837818223b8f16ca0b4aa19b166>
->>>>>>> 7df19108
+This file draws heavily from <https://gist.github.com/b-mehta/e412c837818223b8f16ca0b4aa19b166>.
 -/
 
 open SKI Red
@@ -204,20 +197,13 @@
     (hxy : x ↠ y) (hxz : x ↠ z) (hy : RedexFree y) (hz : RedexFree z) : y = z :=
   (redexFree_iff'.1 hy _).1 (confluent_redexFree hxy hxz hz)
 
-<<<<<<< HEAD
-=======
 /-- If `x` and `y` are normal and have a common reduct, then they are equal. -/
->>>>>>> 7df19108
 lemma unique_normal_form' {x y : SKI} (h : CommonReduct x y)
     (hx : RedexFree x) (hy : RedexFree y) : x = y :=
   (redexFree_iff'.1 hx _).1 (commonReduct_redexFree hy h)
 
 /-! ### Injectivity for datatypes -/
 
-<<<<<<< HEAD
-
-=======
->>>>>>> 7df19108
 lemma sk_nequiv : ¬ CommonReduct S K := by
   intro ⟨z, hsz, hkz⟩
   have hS : RedexFree S := by simp [RedexFree]
@@ -277,10 +263,7 @@
 lemma churchK_injective : Function.Injective churchK :=
   fun n m h => by simpa using congrArg SKI.size h
 
-<<<<<<< HEAD
-=======
 /-- Injectivity for Church numerals-/
->>>>>>> 7df19108
 theorem isChurch_injective (x y : SKI) (n m : Nat) (hx : IsChurch n x) (hy : IsChurch m y)
     (hxy : CommonReduct x y) : n = m := by
   suffices CommonReduct (churchK n) (churchK m) by
@@ -294,28 +277,15 @@
     · simp_rw [churchK_church]
       exact commonReduct_of_single (hy K K)
 
-<<<<<<< HEAD
-
-=======
->>>>>>> 7df19108
 /-- **Rice's theorem**: no SKI term is a non-trivial predicate. -/
 theorem rice {P : SKI} (hP : ∀ x : SKI, (P ⬝ x ↠ TT) ∨ P ⬝ x ↠ FF)
     (hxt : ∃ x : SKI, P ⬝ x ↠ TT) (hxf : ∃ x : SKI, P ⬝ x ↠ FF) : False := by
   obtain ⟨a, ha⟩ := hxt
   obtain ⟨b, hb⟩ := hxf
-<<<<<<< HEAD
-  let Neg : SKI := S ⬝ (S ⬝ P ⬝ (K ⬝ b)) ⬝ (K ⬝ a)
-  let Abs : SKI := Neg.fixedPoint
-  have Neg_app : ∀ x : SKI, Neg ⬝ x ↠ P ⬝ x ⬝ b ⬝ a := fun x => calc
-    _ ↠ S ⬝ P ⬝ (K ⬝ b) ⬝ x ⬝ ((K ⬝ a) ⬝ x) := MRed.S ..
-    _ ↠ P ⬝ x ⬝ (K ⬝ b ⬝ x) ⬝ a := by apply parallel_mRed; apply MRed.S; apply MRed.K
-    _ ↠ P ⬝ x ⬝ b ⬝ a := by apply MRed.head; apply MRed.tail; apply MRed.K
-=======
   let Neg : SKI := P ⬝' &0 ⬝' b ⬝' a |>.toSKI (n := 1)
   let Abs : SKI := Neg.fixedPoint
   have Neg_app : ∀ x : SKI, Neg ⬝ x ↠ P ⬝ x ⬝ b ⬝ a :=
     fun x => (P ⬝' &0 ⬝' b ⬝' a) |>.toSKI_correct (n := 1) [x] (by simp)
->>>>>>> 7df19108
   cases hP Abs
   case inl h =>
     have : P ⬝ Abs ↠ FF := calc
@@ -332,9 +302,6 @@
       _ ↠ P ⬝ (FF ⬝ b ⬝ a) := by apply MRed.tail; apply MRed.head; apply MRed.head; exact h
       _ ↠ P ⬝ a := by apply MRed.tail; apply FF_correct
       _ ↠ TT := ha
-<<<<<<< HEAD
-    exact TF_nequiv <| MRed.diamond _ _ _ this h
-=======
     exact TF_nequiv <| MRed.diamond _ _ _ this h
 
 /-- **Rice's theorem**: any SKI predicate is trivial. -/
@@ -342,5 +309,4 @@
     (∀ x : SKI, P ⬝ x ↠ TT) ∨ (∀ x : SKI, P ⬝ x ↠ FF) := by
   by_contra! h
   obtain ⟨⟨a, ha⟩, b, hb⟩ := h
-  exact rice hP ⟨b, (hP _).resolve_right hb⟩ ⟨a, (hP _).resolve_left ha⟩
->>>>>>> 7df19108
+  exact rice hP ⟨b, (hP _).resolve_right hb⟩ ⟨a, (hP _).resolve_left ha⟩