/-
Copyright (c) 2025 Fabrizio Montesi. All rights reserved.
Released under Apache 2.0 license as described in the file LICENSE.
Authors: Fabrizio Montesi
-/

import Mathlib.Init

/-! # Calculus of Communicating Systems (CCS)

CCS [Milner80], as presented in [Sangiorgi2011]. In the semantics (see `CCS.lts`), we adopt the
option of constant definitions (K = P).

## Main definitions
- `CCS.Process`: processes.
- `CCS.Context`: contexts.

## Main results
- `CCS.Context.complete`: any process is equal to some context filled an atomic process
(nil or a constant).

## References

* [R. Milner, *A Calculus of Communicating Systems*][Milner80]
* [D. Sangiorgi, *Introduction to Bisimulation and Coinduction*][Sangiorgi2011]
-/

namespace Cslib

namespace CCS

universe u v

/-- Actions. -/
inductive Act (Name : Type u) : Type u where
  | name (a : Name)
  | coname (a : Name)
  | τ
deriving DecidableEq

/-- Processes. -/
inductive Process (Name : Type u) (Constant : Type v) : Type (max u v) where
  | nil
  | pre (μ : Act Name) (p : Process Name Constant)
  | par (p q : Process Name Constant)
  | choice (p q : Process Name Constant)
  | res (a : Name) (p : Process Name Constant)
  | const (c : Constant)
deriving DecidableEq

namespace Act

/-- An action is visible if it a name or a coname. -/
@[grind]
inductive IsVisible : Act Name → Prop where
  | name : IsVisible (Act.name a)
  | coname : IsVisible (Act.coname a)

/-- If an action is visible, it is not `τ`. -/
<<<<<<< HEAD
@[grind →, simp]
theorem Act.isVisible_neq_τ {μ : Act Name} (h : μ.IsVisible) : μ ≠ Act.τ := by
=======
@[grind, simp]
theorem isVisible_neq_τ {μ : Act Name} (h : μ.IsVisible) : μ ≠ Act.τ := by
>>>>>>> d260cca1
  cases μ <;> grind

/-- Checks that an action is the coaction of another. -/
@[grind]
inductive Co {Name : Type u} : Act Name → Act Name → Prop where
  | nc : Co (name a) (coname a)
  | cn : Co (coname a) (name a)

/-- `Act.Co` is symmetric. -/
<<<<<<< HEAD
@[grind →, symm]
theorem Act.Co.symm (h : Act.Co μ μ') : Act.Co μ' μ := by grind

/-- If two actions are one the coaction of the other, then they are both visible. -/
@[grind →]
theorem Act.co_isVisible (h : Act.Co μ μ') : μ.IsVisible ∧ μ'.IsVisible := by grind
=======
@[grind, symm]
theorem Co.symm (h : Co μ μ') : Co μ' μ := by grind

/-- If two actions are one the coaction of the other, then they are both visible. -/
@[grind]
theorem co_isVisible (h : Co μ μ') : μ.IsVisible ∧ μ'.IsVisible := by grind

@[grind]
def isCo [DecidableEq Name] (μ μ' : Act Name) : Bool := 
  match μ, μ' with
  | name a, coname b | coname a, name b => a = b
  | _, _ => false

theorem isCo_iff [DecidableEq Name] {μ μ' : Act Name} : isCo μ μ' ↔ Co μ μ' := by
  grind [cases Act]
>>>>>>> d260cca1

/-- `Act.Co` is decidable if `Name` equality is decidable. -/
instance [DecidableEq Name] {μ μ' : Act Name} : Decidable (Co μ μ') := 
  decidable_of_decidable_of_iff isCo_iff

end Act

/-- Contexts. -/
@[grind]
inductive Context (Name : Type u) (Constant : Type v) : Type (max u v) where
  | hole
  | pre (μ : Act Name) (c : Context Name Constant)
  | parL (c : Context Name Constant) (q : Process Name Constant)
  | parR (p : Process Name Constant) (c : Context Name Constant)
  | choiceL (c : Context Name Constant) (q : Process Name Constant)
  | choiceR (p : Process Name Constant) (c : Context Name Constant)
  | res (a : Name) (c : Context Name Constant)
deriving DecidableEq

/-- Replaces the hole in a `Context` with a `Process`. -/
@[grind]
def Context.fill (c : Context Name Constant) (p : Process Name Constant) : Process Name Constant :=
  match c with
  | hole => p
  | pre μ c => Process.pre μ (c.fill p)
  | parL c r => Process.par (c.fill p) r
  | parR r c => Process.par r (c.fill p)
  | choiceL c r => Process.choice (c.fill p) r
  | choiceR r c => Process.choice r (c.fill p)
  | res a c => Process.res a (c.fill p)

/-- Any `Process` can be obtained by filling a `Context` with an atom. This proves that `Context`
is a complete formalisation of syntactic contexts for CCS. -/
theorem Context.complete (p : Process Name Constant) :
  ∃ c : Context Name Constant, p = (c.fill Process.nil) ∨
  ∃ k : Constant, p = c.fill (Process.const k) := by
  induction p
  case nil =>
    exists hole
    grind
  case pre μ p ih =>
    obtain ⟨c, hc⟩ := ih
    exists pre μ c
    grind
  case par p q ihp ihq =>
    obtain ⟨cp, hcp⟩ := ihp
    exists parL cp q
    grind
  case choice p q ihp ihq =>
    obtain ⟨cp, hcp⟩ := ihp
    exists choiceL cp q
    grind
  case res a p ih =>
    obtain ⟨c, hc⟩ := ih
    exists res a c
    grind
  case const k =>
    exists hole
    grind

end CCS

end Cslib<|MERGE_RESOLUTION|>--- conflicted
+++ resolved
@@ -57,13 +57,8 @@
   | coname : IsVisible (Act.coname a)
 
 /-- If an action is visible, it is not `τ`. -/
-<<<<<<< HEAD
 @[grind →, simp]
 theorem Act.isVisible_neq_τ {μ : Act Name} (h : μ.IsVisible) : μ ≠ Act.τ := by
-=======
-@[grind, simp]
-theorem isVisible_neq_τ {μ : Act Name} (h : μ.IsVisible) : μ ≠ Act.τ := by
->>>>>>> d260cca1
   cases μ <;> grind
 
 /-- Checks that an action is the coaction of another. -/
@@ -73,30 +68,12 @@
   | cn : Co (coname a) (name a)
 
 /-- `Act.Co` is symmetric. -/
-<<<<<<< HEAD
 @[grind →, symm]
 theorem Act.Co.symm (h : Act.Co μ μ') : Act.Co μ' μ := by grind
 
 /-- If two actions are one the coaction of the other, then they are both visible. -/
 @[grind →]
 theorem Act.co_isVisible (h : Act.Co μ μ') : μ.IsVisible ∧ μ'.IsVisible := by grind
-=======
-@[grind, symm]
-theorem Co.symm (h : Co μ μ') : Co μ' μ := by grind
-
-/-- If two actions are one the coaction of the other, then they are both visible. -/
-@[grind]
-theorem co_isVisible (h : Co μ μ') : μ.IsVisible ∧ μ'.IsVisible := by grind
-
-@[grind]
-def isCo [DecidableEq Name] (μ μ' : Act Name) : Bool := 
-  match μ, μ' with
-  | name a, coname b | coname a, name b => a = b
-  | _, _ => false
-
-theorem isCo_iff [DecidableEq Name] {μ μ' : Act Name} : isCo μ μ' ↔ Co μ μ' := by
-  grind [cases Act]
->>>>>>> d260cca1
 
 /-- `Act.Co` is decidable if `Name` equality is decidable. -/
 instance [DecidableEq Name] {μ μ' : Act Name} : Decidable (Co μ μ') := 
