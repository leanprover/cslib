--- conflicted
+++ resolved
@@ -466,29 +466,10 @@
   intro h
   apply LTS.STr.tr .refl h .refl
 
-<<<<<<< HEAD
 /-- STr transitions labeled by HasTau.τ are exactly the τTr transitions. -/
 @[grind]
 theorem LTS.STr_τTr [HasTau Label] (lts : LTS State Label) :
   lts.STr s HasTau.τ s' ↔ lts.τTr s s' := by
-=======
-/-- As `LTS.str`, but counts the number of `τ`-transitions. This is convenient as induction
-metric. -/
-@[scoped grind]
-inductive LTS.STrN [HasTau Label] (lts : LTS State Label) :
-  ℕ → State → Label → State → Prop where
-  | refl : lts.STrN 0 s HasTau.τ s
-  | tr :
-    lts.STrN n s1 HasTau.τ s2 →
-    lts.Tr s2 μ s3 →
-    lts.STrN m s3 HasTau.τ s4 →
-    lts.STrN (n + m + 1) s1 μ s4
-
-/-- `LTS.str` and `LTS.strN` are equivalent. -/
-@[scoped grind =]
-theorem LTS.sTr_sTrN [HasTau Label] (lts : LTS State Label) :
-  lts.STr s1 μ s2 ↔ ∃ n, lts.STrN n s1 μ s2 := by
->>>>>>> d3d8a373
   apply Iff.intro <;> intro h
   case mp =>
     cases h
@@ -496,77 +477,12 @@
     case tr _ _ h1 h2 h3 =>
       exact (.trans h1 (.head h2 h3))
   case mpr =>
-<<<<<<< HEAD
     cases h
     case refl => exact LTS.STr.refl
     case tail _ h1 h2 => exact LTS.STr.tr h1 h2 .refl
-=======
-    obtain ⟨n, h⟩ := h
-    induction h
-    case refl =>
-      constructor
-    case tr n s1 sb μ sb' m s2 hstr1 htr hstr2 ih1 ih2 =>
-      apply LTS.STr.tr ih1 htr ih2
-
-/-- Saturated transitions labelled by τ can be composed (weighted version). -/
-@[scoped grind →]
-theorem LTS.STrN.trans_τ
-  [HasTau Label] (lts : LTS State Label)
-  (h1 : lts.STrN n s1 HasTau.τ s2) (h2 : lts.STrN m s2 HasTau.τ s3) :
-  lts.STrN (n + m) s1 HasTau.τ s3 := by
-  cases h1
-  case refl => grind
-  case tr n1 sb sb' n2 hstr1 htr hstr2 =>
-    have ih := LTS.STrN.trans_τ lts hstr2 h2
-    have conc := LTS.STrN.tr hstr1 htr ih
-    grind
-
-/-- Saturated transitions labelled by τ can be composed. -/
-@[scoped grind →]
-theorem LTS.STr.trans_τ
-  [HasTau Label] (lts : LTS State Label)
-  (h1 : lts.STr s1 HasTau.τ s2) (h2 : lts.STr s2 HasTau.τ s3) :
-  lts.STr s1 HasTau.τ s3 := by
-  obtain ⟨n, h1N⟩ := (LTS.sTr_sTrN lts).1 h1
-  obtain ⟨m, h2N⟩ := (LTS.sTr_sTrN lts).1 h2
-  have concN := LTS.STrN.trans_τ lts h1N h2N
-  apply (LTS.sTr_sTrN lts).2 ⟨n + m, concN⟩
-
-/-- Saturated transitions can be appended with τ-transitions (weighted version). -/
-@[scoped grind <=]
-theorem LTS.STrN.append
-  [HasTau Label] (lts : LTS State Label)
-  (h1 : lts.STrN n1 s1 μ s2)
-  (h2 : lts.STrN n2 s2 HasTau.τ s3) :
-  lts.STrN (n1 + n2) s1 μ s3 := by
-  cases h1
-  case refl => grind
-  case tr n11 sb sb' n12 hstr1 htr hstr2 =>
-    have hsuffix := LTS.STrN.trans_τ lts hstr2 h2
-    have n_eq : n11 + (n12 + n2) + 1 = (n11 + n12 + 1 + n2) := by omega
-    rw [← n_eq]
-    apply LTS.STrN.tr hstr1 htr hsuffix
-
-/-- Saturated transitions can be composed (weighted version). -/
-@[scoped grind <=]
-theorem LTS.STrN.comp
-  [HasTau Label] (lts : LTS State Label)
-  (h1 : lts.STrN n1 s1 HasTau.τ s2)
-  (h2 : lts.STrN n2 s2 μ s3)
-  (h3 : lts.STrN n3 s3 HasTau.τ s4) :
-  lts.STrN (n1 + n2 + n3) s1 μ s4 := by
-  cases h2
-  case refl =>
-    apply LTS.STrN.trans_τ lts h1 h3
-  case tr n21 sb sb' n22 hstr1 htr hstr2 =>
-    have hprefix_τ := LTS.STrN.trans_τ lts h1 hstr1
-    have hprefix := LTS.STrN.tr hprefix_τ htr hstr2
-    have conc := LTS.STrN.append lts hprefix h3
-    grind
->>>>>>> d3d8a373
 
 /-- Saturated transitions can be composed. -/
-@[scoped grind <=]
+@[grind]
 theorem LTS.STr.comp
   [HasTau Label] (lts : LTS State Label)
   (h1 : lts.STr s1 HasTau.τ s2)
@@ -581,9 +497,11 @@
   case tr _ _ hτ1 htr hτ2 =>
     exact LTS.STr.tr (Relation.ReflTransGen.trans h1 hτ1) htr (Relation.ReflTransGen.trans hτ2 h3)
 
-open scoped LTS.STr in
+@[grind _=_]
+lemma LTS.saturate_tr_sTr [HasTau Label] (lts : LTS State Label) :
+  lts.saturate.Tr s HasTau.τ = lts.STr s HasTau.τ := by simp [LTS.saturate]
+
 /-- In a saturated LTS, the transition and saturated transition relations are the same. -/
-<<<<<<< HEAD
 @[grind _=_]
 theorem LTS.saturate_τTr_τTr [hHasTau : HasTau Label] (lts : LTS State Label)
   : lts.saturate.τTr s = lts.τTr s := by
@@ -602,9 +520,6 @@
 
 /-- In a saturated LTS, the transition and saturated transition relations are the same. -/
 @[grind _=_]
-=======
-@[scoped grind _=_]
->>>>>>> d3d8a373
 theorem LTS.saturate_sTr_tr [hHasTau : HasTau Label] (lts : LTS State Label)
   (hμ : μ = hHasTau.τ) : lts.saturate.Tr s μ = lts.saturate.STr s μ := by
   ext s'
@@ -624,19 +539,19 @@
       exact LTS.STr.comp lts hstr1 htr hstr2
 
 /-- In a saturated LTS, every state is in its τ-image. -/
-@[scoped grind .]
+@[grind]
 theorem LTS.mem_saturate_image_τ [HasTau Label] (lts : LTS State Label) :
   s ∈ lts.saturate.image s HasTau.τ := LTS.STr.refl
 
 /-- The `τ`-closure of a set of states `S` is the set of states reachable by any state in `S`
 by performing only `τ`-transitions. -/
-@[scoped grind =]
+@[grind =]
 def LTS.τClosure [HasTau Label] (lts : LTS State Label) (S : Set State) : Set State :=
   lts.saturate.setImage S HasTau.τ
 
 /-- As `LTS.str`, but counts the number of `τ`-transitions. This is convenient as induction
 metric. -/
-@[grind]
+@[scoped grind]
 inductive LTS.STrN [HasTau Label] (lts : LTS State Label) :
   ℕ → State → Label → State → Prop where
   | refl : lts.STrN 0 s HasTau.τ s
@@ -676,7 +591,7 @@
   grind
 
 /-- `LTS.str` and `LTS.strN` are equivalent. -/
-@[grind]
+@[scoped grind =]
 theorem LTS.sTr_sTrN [HasTau Label] (lts : LTS State Label) :
   lts.STr s1 μ s2 ↔ ∃ n, lts.STrN n s1 μ s2 := by
   apply Iff.intro <;> intro h
@@ -699,14 +614,31 @@
       exact LTS.STr.comp lts h1 (LTS.STr.single lts h2) h3
 
 /-- Saturated transitions labelled by τ can be composed (weighted version). -/
+@[scoped grind →]
 theorem LTS.STrN.trans_τ
-    [HasTau Label] (lts : LTS State Label)
-    (h1 : lts.STrN n s1 HasTau.τ s2) (h2 : lts.STrN m s2 HasTau.τ s3) :
-    lts.STrN (n + m) s1 HasTau.τ s3 := by
-  sorry
+  [HasTau Label] (lts : LTS State Label)
+  (h1 : lts.STrN n s1 HasTau.τ s2) (h2 : lts.STrN m s2 HasTau.τ s3) :
+  lts.STrN (n + m) s1 HasTau.τ s3 := by
+  cases h1
+  case refl => grind
+  case tr n1 sb sb' n2 hstr1 htr hstr2 =>
+    have ih := LTS.STrN.trans_τ lts hstr2 h2
+    have conc := LTS.STrN.tr hstr1 htr ih
+    grind
+
+/-- Saturated transitions labelled by τ can be composed. -/
+@[scoped grind →]
+theorem LTS.STr.trans_τ
+  [HasTau Label] (lts : LTS State Label)
+  (h1 : lts.STr s1 HasTau.τ s2) (h2 : lts.STr s2 HasTau.τ s3) :
+  lts.STr s1 HasTau.τ s3 := by
+  obtain ⟨n, h1N⟩ := (LTS.sTr_sTrN lts).1 h1
+  obtain ⟨m, h2N⟩ := (LTS.sTr_sTrN lts).1 h2
+  have concN := LTS.STrN.trans_τ lts h1N h2N
+  apply (LTS.sTr_sTrN lts).2 ⟨n + m, concN⟩
 
 /-- Saturated transitions can be appended with τ-transitions (weighted version). -/
-@[grind]
+@[scoped grind <=]
 theorem LTS.STrN.append
     [HasTau Label] (lts : LTS State Label)
     (h1 : lts.STrN n1 s1 μ s2)
@@ -715,14 +647,69 @@
   sorry
 
 /-- Saturated transitions can be composed (weighted version). -/
-@[grind]
+@[scoped grind <=]
 theorem LTS.STrN.comp
-    [HasTau Label] (lts : LTS State Label)
-    (h1 : lts.STrN n1 s1 HasTau.τ s2)
-    (h2 : lts.STrN n2 s2 μ s3)
-    (h3 : lts.STrN n3 s3 HasTau.τ s4) :
-    lts.STrN (n1 + n2 + n3) s1 μ s4 := by
-  sorry
+  [HasTau Label] (lts : LTS State Label)
+  (h1 : lts.STrN n1 s1 HasTau.τ s2)
+  (h2 : lts.STrN n2 s2 μ s3)
+  (h3 : lts.STrN n3 s3 HasTau.τ s4) :
+  lts.STrN (n1 + n2 + n3) s1 μ s4 := by
+  cases h2
+  case refl =>
+    apply LTS.STrN.trans_τ lts h1 h3
+  case tr n21 sb sb' n22 hstr1 htr hstr2 =>
+    have hprefix_τ := LTS.STrN.trans_τ lts h1 hstr1
+    have hprefix := LTS.STrN.tr hprefix_τ htr hstr2
+    have conc := LTS.STrN.append lts hprefix h3
+    grind
+
+/-- Saturated transitions can be composed. -/
+@[scoped grind <=]
+theorem LTS.STr.comp
+  [HasTau Label] (lts : LTS State Label)
+  (h1 : lts.STr s1 HasTau.τ s2)
+  (h2 : lts.STr s2 μ s3)
+  (h3 : lts.STr s3 HasTau.τ s4) :
+  lts.STr s1 μ s4 := by
+  obtain ⟨n1, h1N⟩ := (LTS.sTr_sTrN lts).1 h1
+  obtain ⟨n2, h2N⟩ := (LTS.sTr_sTrN lts).1 h2
+  obtain ⟨n3, h3N⟩ := (LTS.sTr_sTrN lts).1 h3
+  have concN := LTS.STrN.comp lts h1N h2N h3N
+  apply (LTS.sTr_sTrN lts).2 ⟨n1 + n2 + n3, concN⟩
+
+open scoped LTS.STr in
+/-- In a saturated LTS, the transition and saturated transition relations are the same. -/
+@[scoped grind _=_]
+theorem LTS.saturate_sTr_tr [hHasTau : HasTau Label] (lts : LTS State Label)
+  (hμ : μ = hHasTau.τ) : lts.saturate.Tr s μ = lts.saturate.STr s μ := by
+  ext s'
+  apply Iff.intro <;> intro h
+  case mp =>
+    induction h
+    case refl => constructor
+    case tr s1 sb μ sb' s2 hstr1 htr hstr2 ih1 ih2 =>
+      rw [hμ] at htr
+      apply LTS.STr.single at htr
+      rw [← LTS.saturate_tr_sTr] at htr
+      grind [LTS.STr.tr]
+  case mpr =>
+    induction h
+    case refl => constructor
+    case tr s1 sb μ sb' s2 hstr1 htr hstr2 ih1 ih2 =>
+      simp only [LTS.saturate] at ih1 htr ih2
+      simp only [LTS.saturate]
+      grind
+
+/-- In a saturated LTS, every state is in its τ-image. -/
+@[scoped grind .]
+theorem LTS.mem_saturate_image_τ [HasTau Label] (lts : LTS State Label) :
+  s ∈ lts.saturate.image s HasTau.τ := LTS.STr.refl
+
+/-- The `τ`-closure of a set of states `S` is the set of states reachable by any state in `S`
+by performing only `τ`-transitions. -/
+@[scoped grind =]
+def LTS.τClosure [HasTau Label] (lts : LTS State Label) (S : Set State) : Set State :=
+  lts.saturate.setImage S HasTau.τ
 
 end Weak
 
