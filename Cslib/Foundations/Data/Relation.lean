--- conflicted
+++ resolved
@@ -52,30 +52,18 @@
     exact ⟨D', ⟨B_D', ReflTransGen.trans CD D_D'⟩⟩
 
 -- not sure why this doesn't compile as an "instance" but oh well
-<<<<<<< HEAD
+/-- A pair of subrelations lifts to transitivity on the relation. -/
 def trans_of_subrelation {α : Type*} (s s' r : α → α → Prop) (hr : Transitive r)
-=======
-/-- A pair of subrelations lifts to transitivity on the relation. -/
-def trans_of_subrelation {α : Type _} (s s' r : α → α → Prop) (hr : Transitive r)
->>>>>>> ca6b90a8
     (h : ∀ a b : α, s a b → r a b) (h' : ∀ a b : α, s' a b → r a b) : Trans s s' r where
   trans hab hbc := hr (h _ _ hab) (h' _ _ hbc)
 
-<<<<<<< HEAD
+/-- A subrelation lifts to transitivity on the left of the relation. -/
 def trans_of_subrelation_left {α : Type*} (s r : α → α → Prop) (hr : Transitive r)
-=======
-/-- A subrelation lifts to transitivity on the left of the relation. -/
-def trans_of_subrelation_left {α : Type _} (s r : α → α → Prop) (hr : Transitive r)
->>>>>>> ca6b90a8
     (h : ∀ a b : α, s a b → r a b) : Trans s r r where
   trans hab hbc := hr (h _ _ hab) hbc
 
-<<<<<<< HEAD
+/-- A subrelation lifts to transitivity on the right of the relation. -/
 def trans_of_subrelation_right {α : Type*} (s r : α → α → Prop) (hr : Transitive r)
-=======
-/-- A subrelation lifts to transitivity on the right of the relation. -/
-def trans_of_subrelation_right {α : Type _} (s r : α → α → Prop) (hr : Transitive r)
->>>>>>> ca6b90a8
     (h : ∀ a b : α, s a b → r a b) : Trans r s r where
   trans hab hbc := hr hab (h _ _ hbc)
 
