name = "cslib"
version = "0.1.0"
defaultTargets = ["Cslib"]
testDriver = "CslibTests"

[leanOptions]
weak.linter.mathlibStandardSet = true
weak.linter.flexible = true
# The next three linters are provided by Mathlib, but don't work here.
# This should be fixed, see discussion at https://leanprover.zulipchat.com/#narrow/channel/113488-general/topic/weak.2Elinter.2EmathlibStandardSet.20and.20lint-style-action/with/544726745
weak.linter.pythonStyle = false
weak.linter.checkInitImports = false
weak.linter.allScriptsDocumented = false

[[require]]
name = "mathlib"
<<<<<<< HEAD
git = "https://github.com/leanprover-community/mathlib4-nightly-testing"
rev = "nightly-testing"
=======
scope = "leanprover-community"
rev = "v4.24.0"
>>>>>>> 0e28a18b

[[lean_lib]]
name = "Cslib"
globs = "Cslib.*"

[[lean_lib]]
name = "CslibTests"
globs = "CslibTests.+"<|MERGE_RESOLUTION|>--- conflicted
+++ resolved
@@ -14,13 +14,8 @@
 
 [[require]]
 name = "mathlib"
-<<<<<<< HEAD
 git = "https://github.com/leanprover-community/mathlib4-nightly-testing"
 rev = "nightly-testing"
-=======
-scope = "leanprover-community"
-rev = "v4.24.0"
->>>>>>> 0e28a18b
 
 [[lean_lib]]
 name = "Cslib"
