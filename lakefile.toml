--- conflicted
+++ resolved
@@ -15,13 +15,8 @@
 
 [[require]]
 name = "mathlib"
-<<<<<<< HEAD
-scope = "leanprover-community"
-rev = "master"
-=======
 git = "https://github.com/leanprover-community/mathlib4-nightly-testing"
 rev = "nightly-testing-2025-12-14"
->>>>>>> 3d539566
 
 [[lean_lib]]
 name = "Cslib"
