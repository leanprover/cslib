--- conflicted
+++ resolved
@@ -10,11 +10,7 @@
 [[require]]
 name = "mathlib"
 scope = "leanprover-community"
-<<<<<<< HEAD
-rev = "v4.22.0"
-=======
 rev = "v4.24.0-rc1"
->>>>>>> f5be8a89
 
 [[lean_lib]]
 name = "Cslib"
